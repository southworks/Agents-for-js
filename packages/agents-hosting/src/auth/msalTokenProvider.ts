--- conflicted
+++ resolved
@@ -64,15 +64,9 @@
       return ''
     }
     let token
-<<<<<<< HEAD
     if (authConfig.WIDAssertionFile !== undefined) {
-      token = await this.acquireAccessTokenViaWID(authConfig, scope)
+      token = await this.acquireAccessTokenViaFIC(authConfig, actualScope)
     } else if (authConfig.FICClientId !== undefined) {
-      token = await this.acquireAccessTokenViaFIC(authConfig, scope)
-=======
-    if (authConfig.FICClientId !== undefined) {
-      token = await this.acquireAccessTokenViaFIC(authConfig, actualScope)
->>>>>>> 9f0307d8
     } else if (authConfig.clientSecret !== undefined) {
       token = await this.acquireAccessTokenViaSecret(authConfig, actualScope)
     } else if (authConfig.certPemFile !== undefined &&
