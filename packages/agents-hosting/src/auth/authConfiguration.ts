--- conflicted
+++ resolved
@@ -45,14 +45,6 @@
   /**
    * The FIC (First-Party Integration Channel) client ID.
    */
-<<<<<<< HEAD
-  FICClientId?: string
-
-  /**
-   * The path to K8s provided token.
-   */
-  WIDAssertionFile?: string
-=======
   FICClientId?: string,
 
   /**
@@ -64,7 +56,11 @@
    * see also https://learn.microsoft.com/entra/identity-platform/authentication-national-cloud
    */
   authority?: string
->>>>>>> ec59ca26
+
+  /**
+   * The path to K8s provided token.
+   */
+  WIDAssertionFile?: string
 }
 
 /**
@@ -92,26 +88,6 @@
  * ```
  *
  */
-<<<<<<< HEAD
-export const loadAuthConfigFromEnv: () => AuthConfiguration = () => {
-  if (process.env.clientId === undefined && process.env.NODE_ENV === 'production') {
-    throw new Error('ClientId required in production')
-  }
-  return {
-    tenantId: process.env.tenantId,
-    clientId: process.env.clientId,
-    clientSecret: process.env.clientSecret,
-    certPemFile: process.env.certPemFile,
-    certKeyFile: process.env.certKeyFile,
-    connectionName: process.env.connectionName,
-    FICClientId: process.env.FICClientId,
-    WIDAssertionFile: process.env.WIDAssertionFile,
-    issuers: [
-      'https://api.botframework.com',
-      `https://sts.windows.net/${process.env.tenantId}/`,
-      `https://login.microsoftonline.com/${process.env.tenantId}/v2.0`
-    ]
-=======
 export const loadAuthConfigFromEnv: (cnxName?: string) => AuthConfiguration = (cnxName?: string) => {
   if (cnxName === undefined) {
     const authority = process.env.authorityEndpoint ?? 'https://login.microsoftonline.com'
@@ -127,6 +103,7 @@
       connectionName: process.env.connectionName,
       FICClientId: process.env.FICClientId,
       authority,
+      WIDAssertionFile: process.env.WIDAssertionFile,
       issuers: [
         'https://api.botframework.com',
         `https://sts.windows.net/${process.env.tenantId}/`,
@@ -150,7 +127,6 @@
         `${authority}/${process.env[`${cnxName}_tenantId`]}/v2.0`
       ]
     }
->>>>>>> ec59ca26
   }
 }
 
@@ -181,11 +157,8 @@
     certKeyFile: process.env.certKeyFile,
     connectionName: process.env.connectionName,
     FICClientId: process.env.MicrosoftAppClientId,
-<<<<<<< HEAD
+    authority,
     WIDAssertionFile: process.env.WIDAssertionFile,
-=======
-    authority,
->>>>>>> ec59ca26
     issuers: [
       'https://api.botframework.com',
       `https://sts.windows.net/${process.env.MicrosoftAppTenantId}/`,
