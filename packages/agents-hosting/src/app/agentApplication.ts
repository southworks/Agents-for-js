/**
 * Copyright (c) Microsoft Corporation. All rights reserved.
 * Licensed under the MIT License.
 */

import { Activity, ActivityTypes, ConversationReference } from '@microsoft/agents-activity'
import { BaseAdapter } from '../baseAdapter'
import { ResourceResponse } from '../connector-client'
import { debug } from '@microsoft/agents-activity/logger'
import { TurnContext } from '../turnContext'
import { AdaptiveCardsActions } from './adaptiveCards'
import { AgentApplicationOptions } from './agentApplicationOptions'
import { ConversationUpdateEvents } from './conversationUpdateEvents'
import { AgentExtension } from './extensions'
import { RouteHandler } from './routeHandler'
import { RouteSelector } from './routeSelector'
import { TurnEvents } from './turnEvents'
import { TurnState } from './turnState'
import { RouteRank } from './routeRank'
import { RouteList } from './routeList'
import { TranscriptLoggerMiddleware } from '../transcript'
import { CloudAdapter } from '../cloudAdapter'
import { Authorization, AuthorizationManager } from './auth'
import { JwtPayload } from 'jsonwebtoken'

const logger = debug('agents:app')

const TYPING_TIMER_DELAY = 1000

/**
 * Event handler function type for application events.
 * @typeParam TState - The state type extending TurnState.
 * @param context - The turn context containing activity information.
 * @param state - The current turn state.
 * @returns A promise that resolves to a boolean indicating whether to continue execution.
 */
export type ApplicationEventHandler<TState extends TurnState> = (context: TurnContext, state: TState) => Promise<boolean>

/**
 * Main application class for handling agent conversations and routing.
 *
 * @typeParam TState - The state type extending TurnState.
 *
 * @remarks
 * The AgentApplication class provides a framework for building conversational agents.
 * It handles routing activities to appropriate handlers, manages conversation state,
 * supports authentication flows, and provides various event handling capabilities.
 *
 * Key features:
 * - Activity routing based on type, content, or custom selectors
 * - State management with automatic load/save
 * - OAuth authentication support
 * - Typing indicators and long-running message support
 * - Extensible architecture with custom extensions
 * - Event handlers for before/after turn processing
 *
 * @example
 * ```typescript
 * const app = new AgentApplication<MyState>({
 *   storage: new MemoryStorage(),
 *   adapter: myAdapter
 * });
 *
 * app.onMessage('hello', async (context, state) => {
 *   await context.sendActivity('Hello there!');
 * });
 *
 * await app.run(turnContext);
 * ```
 *
 */
export class AgentApplication<TState extends TurnState> {
  protected readonly _options: AgentApplicationOptions<TState>
  protected readonly _routes: RouteList<TState> = new RouteList<TState>()
  protected readonly _beforeTurn: ApplicationEventHandler<TState>[] = []
  protected readonly _afterTurn: ApplicationEventHandler<TState>[] = []
  private readonly _adapter?: CloudAdapter
  private readonly _authorizationManager?: AuthorizationManager
  private readonly _authorization?: Authorization
  private _typingTimer: NodeJS.Timeout | undefined
  protected readonly _extensions: AgentExtension<TState>[] = []
  private readonly _adaptiveCards: AdaptiveCardsActions<TState>

  /**
   * Creates a new instance of AgentApplication.
   *
   * @param options - Optional configuration options for the application.
   *
   * @remarks
   * The constructor initializes the application with default settings and applies
   * any provided options. It sets up the adapter, authorization, and other core
   * components based on the configuration.
   *
   * Default options:
   * - startTypingTimer: false
   * - longRunningMessages: false
   * - removeRecipientMention: true
   * - turnStateFactory: Creates a new TurnState instance
   *
   * @example
   * ```typescript
   * const app = new AgentApplication({
   *   storage: new MemoryStorage(),
   *   adapter: myAdapter,
   *   startTypingTimer: true,
   *   authorization: { connectionName: 'oauth' },
   *   transcriptLogger: myTranscriptLogger,
   * });
   * ```
   */
  public constructor (options?: Partial<AgentApplicationOptions<TState>>) {
    this._options = {
      ...options,
      turnStateFactory: options?.turnStateFactory || (() => new TurnState() as TState),
      startTypingTimer: options?.startTypingTimer !== undefined ? options.startTypingTimer : false,
      longRunningMessages: options?.longRunningMessages !== undefined ? options.longRunningMessages : false,
      removeRecipientMention: options?.removeRecipientMention !== undefined ? options.removeRecipientMention : true,
      transcriptLogger: options?.transcriptLogger || undefined,
    }

    this._adaptiveCards = new AdaptiveCardsActions<TState>(this)

    if (this._options.adapter) {
      this._adapter = this._options.adapter
    } else {
      this._adapter = new CloudAdapter()
    }

    if (this._options.authorization) {
      this._authorizationManager = new AuthorizationManager(this, this._adapter.connectionManager)
      this._authorization = new Authorization(this._authorizationManager)
    }

    if (this._options.longRunningMessages && !this._adapter && !this._options.agentAppId) {
      throw new Error('The Application.longRunningMessages property is unavailable because no adapter was configured in the app.')
    }

    if (this._options.transcriptLogger) {
      if (!this._options.adapter) {
        throw new Error('The Application.transcriptLogger property is unavailable because no adapter was configured in the app.')
      } else {
        this._adapter?.use(new TranscriptLoggerMiddleware(this._options.transcriptLogger))
      }
    }
    logger.debug('AgentApplication created with options:', this._options)
  }

  /**
   * Gets the authorization instance for the application.
   *
   * @returns The authorization instance.
   * @throws Error if no authentication options were configured.
   */
  public get authorization (): Authorization {
    if (!this._authorization) {
      throw new Error('The Application.authorization property is unavailable because no authorization options were configured.')
    }
    return this._authorization
  }

  /**
   * Gets the options used to configure the application.
   *
   * @returns The application options.
   */
  public get options (): AgentApplicationOptions<TState> {
    return this._options
  }

  /**
   * Gets the adapter used by the application.
   *
   * @returns The adapter instance.
   */
  public get adapter (): BaseAdapter {
    return this._adapter!
  }

  /**
   * Gets the adaptive cards actions handler for the application.
   *
   * @returns The adaptive cards actions instance.
   *
   * @remarks
   * The adaptive cards actions handler provides functionality for handling
   * adaptive card interactions, such as submit actions and other card-based events.
   *
   * @example
   * ```typescript
   * app.adaptiveCards.actionSubmit('doStuff', async (context, state, data) => {
   *   await context.sendActivity(`Received data: ${JSON.stringify(data)}`);
   * });
   * ```
   */
  public get adaptiveCards (): AdaptiveCardsActions<TState> {
    return this._adaptiveCards
  }

  /**
   * Sets an error handler for the application.
   *
   * @param handler - The error handler function to be called when an error occurs.
   * @returns The current instance of the application.
   *
   * @remarks
   * This method allows you to handle any errors that occur during turn processing.
   * The handler will receive the turn context and the error that occurred.
   *
   * @example
   * ```typescript
   * app.onError(async (context, error) => {
   *   console.error(`An error occurred: ${error.message}`);
   *   await context.sendActivity('Sorry, something went wrong!');
   * });
   * ```
   *
   */
  public onError (handler: (context: TurnContext, error: Error) => Promise<void>): this {
    if (this._adapter) {
      this._adapter.onTurnError = handler
    }
    return this
  }

  /**
   * Adds a new route to the application for handling activities.
   *
   * @param selector - The selector function that determines if a route should handle the current activity.
   * @param handler - The handler function that will be called if the selector returns true.
   * @param isInvokeRoute - Whether this route is for invoke activities. Defaults to false.
   * @param rank - The rank of the route, used to determine the order of evaluation. Defaults to RouteRank.Unspecified.
   * @param authHandlers - Array of authentication handler names for this route. Defaults to empty array.
   * @param isAgenticRoute - Whether this route is for agentic requests only. Defaults to false.
   * @returns The current instance of the application.
   *
   * @remarks
   * Routes are evaluated by rank order (if provided), otherwise, in the order they are added.
   * Invoke-based activities receive special treatment and are matched separately as they typically
   * have shorter execution timeouts.
   *
   * @example
   * ```typescript
   * app.addRoute(
   *   async (context) => context.activity.type === ActivityTypes.Message,
   *   async (context, state) => {
   *     await context.sendActivity('I received your message');
   *   },
   *   false, // isInvokeRoute
   *   RouteRank.First // rank
   * );
   * ```
   *
   */
  public addRoute (selector: RouteSelector, handler: RouteHandler<TState>, isInvokeRoute: boolean = false, rank: number = RouteRank.Unspecified, authHandlers: string[] = [], isAgenticRoute: boolean = false): this {
    this._routes.addRoute(selector, handler, isInvokeRoute, rank, authHandlers, isAgenticRoute)
    return this
  }

  /**
   * Adds a handler for specific activity types.
   *
   * @param type - The activity type(s) to handle. Can be a string, RegExp, RouteSelector, or array of these types.
   * @param handler - The handler function that will be called when the specified activity type is received.
   * @param authHandlers - Array of authentication handler names for this activity. Defaults to empty array.
   * @param rank - The rank of the route, used to determine the order of evaluation. Defaults to RouteRank.Unspecified.
   * @param isAgenticRoute - Indicates if this handler is for agentic requests only. Defaults to false.
   * @returns The current instance of the application.
   *
   * @remarks
   * This method allows you to register handlers for specific activity types such as 'message', 'conversationUpdate', etc.
   * You can specify multiple activity types by passing an array.
   *
   * @example
   * ```typescript
   * app.onActivity(ActivityTypes.Message, async (context, state) => {
   *   await context.sendActivity('I received your message');
   * });
   * ```
   *
   */
  public onActivity (
    type: string | RegExp | RouteSelector | (string | RegExp | RouteSelector)[],
    handler: (context: TurnContext, state: TState) => Promise<void>,
    authHandlers: string[] = [],
    rank: RouteRank = RouteRank.Unspecified,
    isAgenticRoute: boolean = false
  ): this {
    (Array.isArray(type) ? type : [type]).forEach((t) => {
      const selector = this.createActivitySelector(t, isAgenticRoute)
      this.addRoute(selector, handler, false, rank, authHandlers, isAgenticRoute)
    })
    return this
  }

  /**
   * Adds a handler for conversation update events.
   *
   * @param event - The conversation update event to handle (e.g., 'membersAdded', 'membersRemoved').
   * @param handler - The handler function that will be called when the specified event occurs.
   * @param authHandlers - Array of authentication handler names for this event. Defaults to empty array.
   * @param rank - The rank of the route, used to determine the order of evaluation. Defaults to RouteRank.Unspecified.
   * @param isAgenticRoute - Indicates if this handler is for agentic requests only. Defaults to false.
   * @returns The current instance of the application.
   * @throws Error if the handler is not a function.
   *
   * @remarks
   * Conversation update events occur when the state of a conversation changes, such as when members join or leave.
   *
   * @example
   * ```typescript
   * app.onConversationUpdate('membersAdded', async (context, state) => {
   *   const membersAdded = context.activity.membersAdded;
   *   for (const member of membersAdded) {
   *     if (member.id !== context.activity.recipient.id) {
   *       await context.sendActivity('Hello and welcome!');
   *     }
   *   }
   * });
   * ```
   *
   */
  public onConversationUpdate (
    event: ConversationUpdateEvents,
    handler: (context: TurnContext, state: TState) => Promise<void>,
    authHandlers: string[] = [],
    rank: RouteRank = RouteRank.Unspecified,
    isAgenticRoute: boolean = false
  ): this {
    if (typeof handler !== 'function') {
      throw new Error(
                `ConversationUpdate 'handler' for ${event} is ${typeof handler}. Type of 'handler' must be a function.`
      )
    }

    const selector = this.createConversationUpdateSelector(event, isAgenticRoute)
    this.addRoute(selector, handler, false, rank, authHandlers, isAgenticRoute)
    return this
  }

  /**
   * Continues a conversation asynchronously.
   *
   * @param conversationReferenceOrContext - The conversation reference or turn context.
   * @param logic - The logic to execute during the conversation.
   * @returns A promise that resolves when the conversation logic has completed.
   * @throws Error if the adapter is not configured.
   */
  protected async continueConversationAsync (
    botAppIdOrIdentity: string | JwtPayload,
    conversationReferenceOrContext: ConversationReference | TurnContext,
    logic: (context: TurnContext) => Promise<void>
  ): Promise<void> {
    if (!this._adapter) {
      throw new Error(
        "You must configure the Application with an 'adapter' before calling Application.continueConversationAsync()"
      )
    }

    if (!this.options.agentAppId) {
      logger.warn("Calling Application.continueConversationAsync() without a configured 'agentAppId'. In production environments, a 'agentAppId' is required.")
    }

    let reference: ConversationReference

    if ('activity' in conversationReferenceOrContext) {
      reference = conversationReferenceOrContext.activity.getConversationReference()
    } else {
      reference = conversationReferenceOrContext
    }

    await this._adapter.continueConversation(botAppIdOrIdentity, reference, logic)
  }

  /**
   * Adds a handler for message activities that match the specified keyword or pattern.
   *
   * @param keyword - The keyword, pattern, or selector function to match against message text.
   *                  Can be a string, RegExp, RouteSelector, or array of these types.
   * @param handler - The handler function that will be called when a matching message is received.
   * @param authHandlers - Array of authentication handler names for this message handler. Defaults to empty array.
   * @param rank - The rank of the route, used to determine the order of evaluation. Defaults to RouteRank.Unspecified.
   * @param isAgenticRoute - Indicates if this handler is for agentic requests only. Defaults to false.
   * @returns The current instance of the application.
   *
   * @remarks
   * This method allows you to register handlers for specific message patterns.
   * If keyword is a string, it matches messages containing that string.
   * If keyword is a RegExp, it tests the message text against the regular expression.
   * If keyword is a function, it calls the function with the context to determine if the message matches.
   *
   * @example
   * ```typescript
   * app.onMessage('hello', async (context, state) => {
   *   await context.sendActivity('Hello there!');
   * });
   *
   * app.onMessage(/help/i, async (context, state) => {
   *   await context.sendActivity('How can I help you?');
   * });
   * ```
   *
   */
  public onMessage (
    keyword: string | RegExp | RouteSelector | (string | RegExp | RouteSelector)[],
    handler: (context: TurnContext, state: TState) => Promise<void>,
    authHandlers: string[] = [],
    rank: RouteRank = RouteRank.Unspecified,
    isAgenticRoute: boolean = false
  ): this {
    (Array.isArray(keyword) ? keyword : [keyword]).forEach((k) => {
      const selector = this.createMessageSelector(k, isAgenticRoute)
      this.addRoute(selector, handler, false, rank, authHandlers, isAgenticRoute)
    })
    return this
  }

  /**
   * Sets a handler to be called when a user successfully signs in.
   *
   * @param handler - The handler function to be called after successful sign-in.
   * @returns The current instance of the application.
   * @throws Error if authentication options were not configured.
   *
   * @remarks
   * This method allows you to perform actions after a user has successfully authenticated.
   * The handler will receive the turn context and state.
   *
   * @example
   * ```typescript
   * app.onSignInSuccess(async (context, state) => {
   *   await context.sendActivity('You have successfully signed in!');
   * });
   * ```
   *
   */
  public onSignInSuccess (handler: (context: TurnContext, state: TurnState, id?: string) => Promise<void>): this {
    if (this.options.authorization) {
      this.authorization.onSignInSuccess(handler)
    } else {
      throw new Error(
        'The Application.authorization property is unavailable because no authorization options were configured.'
      )
    }
    return this
  }

  /**
   * Sets a handler to be called when a sign-in attempt fails.
   *
   * @param handler - The handler function to be called after a failed sign-in attempt.
   * @returns The current instance of the application.
   * @throws Error if authentication options were not configured.
   *
   * @remarks
   * This method allows you to handle cases where a user fails to authenticate,
   * such as when they cancel the sign-in process or an error occurs.
   *
   * @example
   * ```typescript
   * app.onSignInFailure(async (context, state) => {
   *   await context.sendActivity('Sign-in failed. Please try again.');
   * });
   * ```
   *
   */
  public onSignInFailure (handler: (context: TurnContext, state: TurnState, id?: string) => Promise<void>): this {
    if (this.options.authorization) {
      this.authorization.onSignInFailure(handler)
    } else {
      throw new Error(
        'The Application.authorization property is unavailable because no authorization options were configured.'
      )
    }
    return this
  }

  /**
   * Adds a handler for message reaction added events.
   *
   * @param handler - The handler function that will be called when a message reaction is added.
   * @param rank - The rank of the route, used to determine the order of evaluation. Defaults to RouteRank.Unspecified.
   * @param isAgenticRoute - Indicates if this handler is for agentic requests only. Defaults to false.
   * @returns The current instance of the application.
   *
   * @remarks
   * This method registers a handler that will be invoked when a user adds a reaction to a message,
   * such as a like, heart, or other emoji reaction.
   *
   * @example
   * ```typescript
   * app.onMessageReactionAdded(async (context, state) => {
   *   const reactionsAdded = context.activity.reactionsAdded;
   *   if (reactionsAdded && reactionsAdded.length > 0) {
   *     await context.sendActivity(`Thanks for your ${reactionsAdded[0].type} reaction!`);
   *   }
   * });
   * ```
   *
   */
  public onMessageReactionAdded (
    handler: (context: TurnContext, state: TState) => Promise<void>,
    rank: RouteRank = RouteRank.Unspecified,
    isAgenticRoute: boolean = false): this {
    const selector = async (context: TurnContext): Promise<boolean> => {
      return context.activity.type === ActivityTypes.MessageReaction &&
             Array.isArray(context.activity.reactionsAdded) &&
             context.activity.reactionsAdded.length > 0 &&
             (!isAgenticRoute || context.activity.isAgenticRequest())
    }

    this.addRoute(selector, handler, false, rank, [], isAgenticRoute)
    return this
  }

  /**
   * Adds a handler for message reaction removed events.
   *
   * @param handler - The handler function that will be called when a message reaction is removed.
   * @param rank - The rank of the route, used to determine the order of evaluation. Defaults to RouteRank.Unspecified.
   * @param isAgenticRoute - Indicates if this handler is for agentic requests only. Defaults to false.
   * @returns The current instance of the application.
   *
   * @remarks
   * This method registers a handler that will be invoked when a user removes a reaction from a message,
   * such as unliking or removing an emoji reaction.
   *
   * @example
   * ```typescript
   * app.onMessageReactionRemoved(async (context, state) => {
   *   const reactionsRemoved = context.activity.reactionsRemoved;
   *   if (reactionsRemoved && reactionsRemoved.length > 0) {
   *     await context.sendActivity(`You removed your ${reactionsRemoved[0].type} reaction.`);
   *   }
   * });
   * ```
   *
   */
  public onMessageReactionRemoved (
    handler: (context: TurnContext, state: TState) => Promise<void>,
    rank: RouteRank = RouteRank.Unspecified,
    isAgenticRoute: boolean = false): this {
    const selector = async (context: TurnContext): Promise<boolean> => {
      return context.activity.type === ActivityTypes.MessageReaction &&
             Array.isArray(context.activity.reactionsRemoved) &&
             context.activity.reactionsRemoved.length > 0 &&
             (!isAgenticRoute || context.activity.isAgenticRequest())
    }

    this.addRoute(selector, handler, false, rank, undefined, isAgenticRoute)
    return this
  }

  /**
   * Executes the application logic for a given turn context.
   *
   * @param turnContext - The context for the current turn of the conversation.
   * @returns A promise that resolves when the application logic has completed.
   *
   * @remarks
   * This method is the entry point for processing a turn in the conversation.
   * It delegates the actual processing to the `runInternal` method, which handles
   * the core logic for routing and executing handlers.
   *
   * @example
   * ```typescript
   * const app = new AgentApplication();
   * await app.run(turnContext);
   * ```
   *
   */
  public async run (turnContext:TurnContext): Promise<void> {
    await this.runInternal(turnContext)
  }

  /**
   * Executes the application logic for a given turn context.
   *
   * @param turnContext - The context for the current turn of the conversation.
   * @returns A promise that resolves to true if a handler was executed, false otherwise.
   *
   * @remarks
   * This is the core internal method that processes a turn in the conversation.
   * It handles routing and executing handlers based on the activity type and content.
   * While this method is public, it's typically called internally by the `run` method.
   *
   * The method performs the following operations:
   * 1. Starts typing timer if configured
   * 2. Processes mentions if configured
   * 3. Loads turn state
   * 4. Handles authentication flows
   * 5. Downloads files if file downloaders are configured
   * 6. Executes before-turn event handlers
   * 7. Routes to appropriate handlers
   * 8. Executes after-turn event handlers
   * 9. Saves turn state
   *
   * @example
   * ```typescript
   * const handled = await app.runInternal(turnContext);
   * if (!handled) {
   *   console.log('No handler matched the activity');
   * }
   * ```
   *
   */
  public async runInternal (turnContext: TurnContext): Promise<boolean> {
    if (turnContext.activity.type === ActivityTypes.Typing) {
      return false
    }

    logger.info('Running application with activity:', turnContext.activity.id!)
    return await this.startLongRunningCall(turnContext, async (context) => {
      try {
        if (this._options.startTypingTimer) {
          this.startTypingTimer(context)
        }

        if (this._options.removeRecipientMention && context.activity.type === ActivityTypes.Message) {
          context.activity.removeRecipientMention()
        }

        if (this._options.normalizeMentions && context.activity.type === ActivityTypes.Message) {
          context.activity.normalizeMentions()
        }

        const { storage, turnStateFactory } = this._options
        const state = turnStateFactory()
        await state.load(context, storage)

<<<<<<< HEAD
        const signInState : SignInState = state.getValue('user.__SIGNIN_STATE_')
        logger.debug('SignIn State:', signInState)
        let flowFinished = false
        if (this._authorization && signInState && signInState.completed === false) {
          const flowState = await this._authorization.authHandlers[signInState.handlerId!]?.flow?.getFlowState(context)
          logger.debug('Flow State:', flowState)
          if (flowState && flowState.flowStarted === true) {
            const tokenResponse = await this._authorization.beginOrContinueFlow(turnContext, state, signInState?.handlerId!)
            if (tokenResponse === undefined) {
              return false
            }

            if (tokenResponse?.token && tokenResponse.token.length > 0) {
              const savedAct = Activity.fromObject(signInState?.continuationActivity!)
              logger.info('resending continuation activity:', savedAct.text)
              await state.deleteValue('user.__SIGNIN_STATE_')
              await state.save(context, storage)
              await this.run(new TurnContext(context.adapter, savedAct))
              return true
            }
          }

          flowFinished = true
        } else {
          flowFinished = true
        }

        if (flowFinished && this._authorization && turnContext.activity.type === ActivityTypes.Invoke && turnContext.activity.name === 'signin/tokenExchange') {
          logger.debug('Ignoring signin/tokenExchange invoke because no sign-in is in progress.')
=======
        const { authorized } = await this._authorizationManager?.process(context, async activity => {
          // The incoming activity may come from the storage, so we need to restore the auth handlers.
          // Since the current route may not have auth handlers.
          const route = await this.getRoute(new TurnContext(context.adapter, activity, turnContext.identity))
          return route?.authHandlers ?? []
        }) ?? { authorized: true } // Default to authorized if no auth manager

        if (!authorized) {
          await state.save(context, storage)
          return false
        }

        const route = await this.getRoute(context)

        if (!route) {
          logger.debug('No matching route found for activity:', context.activity)
>>>>>>> 9b348eb1
          return false
        }

        if (Array.isArray(this._options.fileDownloaders) && this._options.fileDownloaders.length > 0) {
          for (let i = 0; i < this._options.fileDownloaders.length; i++) {
            await this._options.fileDownloaders[i].downloadAndStoreFiles(context, state)
          }
        }

        if (!(await this.callEventHandlers(context, state, this._beforeTurn))) {
          await state.save(context, storage)
          return false
        }

<<<<<<< HEAD
        for (const route of this._routes) {
          if (await route.selector(context)) {
            if (route.authHandlers === undefined || route.authHandlers.length === 0) {
              await route.handler(context, state)
            } else {
              let signInComplete = false
              for (const authHandlerId of route.authHandlers) {
                logger.info(`Executing route handler for authHandlerId: ${authHandlerId}`)
                const tokenResponse = await this._authorization?.beginOrContinueFlow(turnContext, state, authHandlerId)
                if (tokenResponse === undefined) {
                  break
                }

                signInComplete = (tokenResponse?.token !== undefined && tokenResponse?.token.length > 0)
                if (!signInComplete) {
                  break
                }
              }
              if (signInComplete) {
                await route.handler(context, state)
              }
            }

            if (await this.callEventHandlers(context, state, this._afterTurn)) {
              await state.save(context, storage)
            }

            return true
          }
        }
=======
        await route.handler(context, state)
>>>>>>> 9b348eb1

        if (await this.callEventHandlers(context, state, this._afterTurn)) {
          await state.save(context, storage)
        }

        return true
      } catch (err: any) {
        logger.error(err)
        throw err
      } finally {
        this.stopTypingTimer()
      }
    })
  }

  /**
   * Finds the appropriate route for the given context.
   */
  private async getRoute (context: TurnContext) {
    for (const route of this._routes) {
      if (await route.selector(context)) {
        return route
      }
    }
  }

  /**
   * Sends a proactive message to a conversation.
   *
   * @param context - The turn context or conversation reference to use.
   * @param activityOrText - The activity or text to send.
   * @param speak - Optional text to be spoken by the bot on a speech-enabled channel.
   * @param inputHint - Optional input hint for the activity.
   * @returns A promise that resolves to the resource response from sending the activity.
   *
   * @remarks
   * This method allows you to send messages proactively to a conversation, outside the normal turn flow.
   *
   * @example
   * ```typescript
   * // With conversation reference
   * await app.sendProactiveActivity(conversationReference, 'Important notification!');
   *
   * // From an existing context
   * await app.sendProactiveActivity(turnContext, 'Important notification!');
   * ```
   *
   */
  public async sendProactiveActivity (
    botAppIdOrIdentity: string | JwtPayload,
    context: TurnContext | ConversationReference,
    activityOrText: string | Activity,
    speak?: string,
    inputHint?: string
  ): Promise<ResourceResponse | undefined> {
    let response: ResourceResponse | undefined
    await this.continueConversationAsync(botAppIdOrIdentity, context, async (ctx) => {
      response = await ctx.sendActivity(activityOrText, speak, inputHint)
    })

    return response
  }

  /**
   * Starts a typing indicator timer for the current turn context.
   *
   * @param context - The turn context for the current conversation.
   * @returns void
   *
   * @remarks
   * This method starts a timer that sends typing activity indicators to the user
   * at regular intervals. The typing indicator continues until a message is sent
   * or the timer is explicitly stopped.
   *
   * The typing indicator helps provide feedback to users that the agent is processing
   * their message, especially when responses might take time to generate.
   *
   * @example
   * ```typescript
   * app.startTypingTimer(turnContext);
   * // Do some processing...
   * await turnContext.sendActivity('Response after processing');
   * // Typing timer automatically stops when sending a message
   * ```
   *
   */
  public startTypingTimer (context: TurnContext): void {
    if (context.activity.type === ActivityTypes.Message && !this._typingTimer) {
      let timerRunning = true
      context.onSendActivities(async (context, activities, next) => {
        if (timerRunning) {
          for (let i = 0; i < activities.length; i++) {
            if (activities[i].type === ActivityTypes.Message || activities[i].channelData?.streamType) {
              this.stopTypingTimer()
              timerRunning = false
              await lastSend
              break
            }
          }
        }

        return next()
      })

      let lastSend: Promise<any> = Promise.resolve()
      const onTimeout = async () => {
        try {
          lastSend = context.sendActivity(Activity.fromObject({ type: ActivityTypes.Typing }))
          await lastSend
        } catch (err: any) {
          logger.error(err)
          this._typingTimer = undefined
          timerRunning = false
          lastSend = Promise.resolve()
        }

        if (timerRunning) {
          this._typingTimer = setTimeout(onTimeout, TYPING_TIMER_DELAY)
        }
      }
      this._typingTimer = setTimeout(onTimeout, TYPING_TIMER_DELAY)
    }
  }

  /**
   * Registers an extension with the application.
   *
   * @typeParam T - The extension type extending AgentExtension.
   * @param extension - The extension instance to register.
   * @param regcb - Callback function called after successful registration.
   * @throws Error if the extension is already registered.
   *
   * @remarks
   * Extensions provide a way to add custom functionality to the application.
   * Each extension can only be registered once to prevent conflicts.
   *
   * @example
   * ```typescript
   * const myExtension = new MyCustomExtension();
   * app.registerExtension(myExtension, (ext) => {
   *   console.log('Extension registered:', ext.name);
   * });
   * ```
   *
   */
  public registerExtension<T extends AgentExtension<TState>> (extension: T, regcb : (ext:T) => void): void {
    if (this._extensions.includes(extension)) {
      throw new Error('Extension already registered')
    }
    this._extensions.push(extension)
    regcb(extension)
  }

  /**
   * Stops the typing indicator timer if it's currently running.
   *
   * @returns void
   *
   * @remarks
   * This method clears the typing indicator timer to prevent further typing indicators
   * from being sent. It's typically called automatically when a message is sent, but
   * can also be called manually to stop the typing indicator.
   *
   * @example
   * ```typescript
   * app.startTypingTimer(turnContext);
   * // Do some processing...
   * app.stopTypingTimer(); // Manually stop the typing indicator
   * ```
   *
   */
  public stopTypingTimer (): void {
    if (this._typingTimer) {
      clearTimeout(this._typingTimer)
      this._typingTimer = undefined
    }
  }

  /**
   * Adds an event handler for specified turn events.
   *
   * @param event - The turn event(s) to handle. Can be 'beforeTurn', 'afterTurn', or other custom events.
   * @param handler - The handler function that will be called when the event occurs.
   * @returns The current instance of the application.
   *
   * @remarks
   * Turn events allow you to execute logic before or after the main turn processing.
   * Handlers added for 'beforeTurn' are executed before routing logic.
   * Handlers added for 'afterTurn' are executed after routing logic.
   *
   * @example
   * ```typescript
   * app.onTurn('beforeTurn', async (context, state) => {
   *   console.log('Processing before turn');
   *   return true; // Continue execution
   * });
   * ```
   *
   */
  public onTurn (
    event: TurnEvents | TurnEvents[],
    handler: (context: TurnContext, state: TState) => Promise<boolean>
  ): this {
    (Array.isArray(event) ? event : [event]).forEach((e) => {
      switch (e) {
        case 'beforeTurn':
          this._beforeTurn.push(handler)
          break
        case 'afterTurn':
          this._afterTurn.push(handler)
          break
        default:
          this._beforeTurn.push(handler)
          break
      }
    })
    return this
  }

  /**
   * Calls a series of event handlers in sequence.
   *
   * @param context - The turn context for the current conversation.
   * @param state - The current turn state.
   * @param handlers - Array of event handlers to call.
   * @returns A promise that resolves to true if all handlers returned true, false otherwise.
   */
  protected async callEventHandlers (
    context: TurnContext,
    state: TState,
    handlers: ApplicationEventHandler<TState>[]
  ): Promise<boolean> {
    for (let i = 0; i < handlers.length; i++) {
      const continueExecution = await handlers[i](context, state)
      if (!continueExecution) {
        return false
      }
    }

    return true
  }

  /**
   * Starts a long-running call, potentially in a new conversation context.
   *
   * @param context - The turn context for the current conversation.
   * @param handler - The handler function to execute.
   * @returns A promise that resolves to the result of the handler.
   */
  protected startLongRunningCall (
    context: TurnContext,
    handler: (context: TurnContext) => Promise<boolean>
  ): Promise<boolean> {
    if (context.activity.type === ActivityTypes.Message && this._options.longRunningMessages) {
      return new Promise<boolean>((resolve, reject) => {
        this.continueConversationAsync(context.identity, context, async (ctx) => {
          try {
            for (const key in context.activity) {
              (ctx.activity as any)[key] = (context.activity as any)[key]
            }

            const result = await handler(ctx)
            resolve(result)
          } catch (err: any) {
            logger.error(err)
            reject(err)
          }
        })
      })
    } else {
      return handler(context)
    }
  }

  /**
   * Creates a selector function for activity types.
   *
   * @param type - The activity type to match. Can be a string, RegExp, or RouteSelector function.
   * @param isAgenticRoute - Indicates if the route is for agentic requests only. Defaults to false.
   * @returns A RouteSelector function that matches the specified activity type.
   */
  private createActivitySelector (type: string | RegExp | RouteSelector, isAgenticRoute: boolean = false): RouteSelector {
    if (typeof type === 'function') {
      return type
    } else if (type instanceof RegExp) {
      return (context: TurnContext) => {
        return Promise.resolve(context?.activity?.type
          ? type.test(context.activity.type) && (!isAgenticRoute || context.activity.isAgenticRequest())
          : false)
      }
    } else {
      const typeName = type.toString().toLocaleLowerCase()
      return (context: TurnContext) => {
        return Promise.resolve(
          context?.activity?.type
            ? context.activity.type.toLocaleLowerCase() === typeName && (!isAgenticRoute || context.activity.isAgenticRequest())
            : false
        )
      }
    }
  }

  /**
   * Creates a selector function for conversation update events.
   *
   * @param event - The conversation update event to match.
   * @param isAgenticRoute - Indicates if the route is for agentic requests only. Defaults to false.
   * @returns A RouteSelector function that matches the specified conversation update event.
   */
  private createConversationUpdateSelector (event: ConversationUpdateEvents, isAgenticRoute: boolean = false): RouteSelector {
    switch (event) {
      case 'membersAdded':
        return (context: TurnContext): Promise<boolean> => {
          return Promise.resolve(
            (!isAgenticRoute || context.activity.isAgenticRequest()) &&
            context?.activity?.type === ActivityTypes.ConversationUpdate &&
                          Array.isArray(context?.activity?.membersAdded) &&
                          context.activity.membersAdded.length > 0
          )
        }
      case 'membersRemoved':
        return (context: TurnContext): Promise<boolean> => {
          return Promise.resolve(
            (!isAgenticRoute || context.activity.isAgenticRequest()) &&
            context?.activity?.type === ActivityTypes.ConversationUpdate &&
                          Array.isArray(context?.activity?.membersRemoved) &&
                          context.activity.membersRemoved.length > 0
          )
        }
      default:
        return (context: TurnContext): Promise<boolean> => {
          return Promise.resolve(
            (!isAgenticRoute || context.activity.isAgenticRequest()) &&
            context?.activity?.type === ActivityTypes.ConversationUpdate &&
                          context?.activity?.channelData?.eventType === event
          )
        }
    }
  }

  /**
   * Creates a selector function for message content matching.
   *
   * @param keyword - The keyword, pattern, or selector function to match against message text.
   * @param isAgenticRoute - Indicates if the route is for agentic requests only. Defaults to false.
   * @returns A RouteSelector function that matches messages based on the specified keyword.
   */
  private createMessageSelector (keyword: string | RegExp | RouteSelector, isAgenticRoute: boolean = false): RouteSelector {
    if (typeof keyword === 'function') {
      return keyword
    } else if (keyword instanceof RegExp) {
      return (context: TurnContext) => {
        if (context?.activity?.type === ActivityTypes.Message &&
          context.activity.text &&
          (!isAgenticRoute || context.activity.isAgenticRequest())) {
          return Promise.resolve(keyword.test(context.activity.text))
        } else {
          return Promise.resolve(false)
        }
      }
    } else {
      const k = keyword.toString().toLocaleLowerCase()
      return (context: TurnContext) => {
        if (context?.activity?.type === ActivityTypes.Message &&
          context.activity.text &&
        (!isAgenticRoute || context.activity.isAgenticRequest())) {
          return Promise.resolve(context.activity.text.toLocaleLowerCase() === k)
        } else {
          return Promise.resolve(false)
        }
      }
    }
  }
}<|MERGE_RESOLUTION|>--- conflicted
+++ resolved
@@ -627,37 +627,6 @@
         const state = turnStateFactory()
         await state.load(context, storage)
 
-<<<<<<< HEAD
-        const signInState : SignInState = state.getValue('user.__SIGNIN_STATE_')
-        logger.debug('SignIn State:', signInState)
-        let flowFinished = false
-        if (this._authorization && signInState && signInState.completed === false) {
-          const flowState = await this._authorization.authHandlers[signInState.handlerId!]?.flow?.getFlowState(context)
-          logger.debug('Flow State:', flowState)
-          if (flowState && flowState.flowStarted === true) {
-            const tokenResponse = await this._authorization.beginOrContinueFlow(turnContext, state, signInState?.handlerId!)
-            if (tokenResponse === undefined) {
-              return false
-            }
-
-            if (tokenResponse?.token && tokenResponse.token.length > 0) {
-              const savedAct = Activity.fromObject(signInState?.continuationActivity!)
-              logger.info('resending continuation activity:', savedAct.text)
-              await state.deleteValue('user.__SIGNIN_STATE_')
-              await state.save(context, storage)
-              await this.run(new TurnContext(context.adapter, savedAct))
-              return true
-            }
-          }
-
-          flowFinished = true
-        } else {
-          flowFinished = true
-        }
-
-        if (flowFinished && this._authorization && turnContext.activity.type === ActivityTypes.Invoke && turnContext.activity.name === 'signin/tokenExchange') {
-          logger.debug('Ignoring signin/tokenExchange invoke because no sign-in is in progress.')
-=======
         const { authorized } = await this._authorizationManager?.process(context, async activity => {
           // The incoming activity may come from the storage, so we need to restore the auth handlers.
           // Since the current route may not have auth handlers.
@@ -674,7 +643,6 @@
 
         if (!route) {
           logger.debug('No matching route found for activity:', context.activity)
->>>>>>> 9b348eb1
           return false
         }
 
@@ -689,40 +657,7 @@
           return false
         }
 
-<<<<<<< HEAD
-        for (const route of this._routes) {
-          if (await route.selector(context)) {
-            if (route.authHandlers === undefined || route.authHandlers.length === 0) {
-              await route.handler(context, state)
-            } else {
-              let signInComplete = false
-              for (const authHandlerId of route.authHandlers) {
-                logger.info(`Executing route handler for authHandlerId: ${authHandlerId}`)
-                const tokenResponse = await this._authorization?.beginOrContinueFlow(turnContext, state, authHandlerId)
-                if (tokenResponse === undefined) {
-                  break
-                }
-
-                signInComplete = (tokenResponse?.token !== undefined && tokenResponse?.token.length > 0)
-                if (!signInComplete) {
-                  break
-                }
-              }
-              if (signInComplete) {
-                await route.handler(context, state)
-              }
-            }
-
-            if (await this.callEventHandlers(context, state, this._afterTurn)) {
-              await state.save(context, storage)
-            }
-
-            return true
-          }
-        }
-=======
         await route.handler(context, state)
->>>>>>> 9b348eb1
 
         if (await this.callEventHandlers(context, state, this._afterTurn)) {
           await state.save(context, storage)
